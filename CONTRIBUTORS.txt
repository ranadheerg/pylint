--- conflicted
+++ resolved
@@ -428,8 +428,6 @@
 
 * Joffrey Mander: contributor
 
-<<<<<<< HEAD
 * Julien Palard: contributor
-=======
-* Raphael Gaschignard: contributor
->>>>>>> 9a5e1b34
+
+* Raphael Gaschignard: contributor