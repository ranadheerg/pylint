--- conflicted
+++ resolved
@@ -412,8 +412,6 @@
 
 * David Cain: contributor
 
-<<<<<<< HEAD
-* Joshua Cannon: contributor
-=======
 * Or Bahari
->>>>>>> 548b38e0
+
+* Joshua Cannon: contributor